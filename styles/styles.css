--- conflicted
+++ resolved
@@ -37,13 +37,9 @@
   --hl22-line-height: 160%;
   --txt150-font-size: 14px;
   --txt150-line-height: 114%;
-<<<<<<< HEAD
-  --txt150-font-weight: bold;
+  --txt150-font-weight: 700;
   --txt151-font-size: 13px;
   --txt151-line-height: 142%;
-=======
-  --txt150-font-weight: 700;
->>>>>>> 36a9cf81
   --txt201-font-size: 16px;
   --txt201-line-height: 160%;
   --txt204-font-size: 14px;
