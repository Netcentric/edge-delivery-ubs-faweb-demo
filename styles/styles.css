--- conflicted
+++ resolved
@@ -95,9 +95,6 @@
   --col-neutral90: #1C1C1C;
 
   /* Spacing */
-<<<<<<< HEAD
-  --content-max-width: 1200px;
-=======
   --content-max-width: 1290px;
   --content-padding-inline: 20px;
   
@@ -108,7 +105,6 @@
   @media (min-width: 1280px) {
     --content-padding-inline: 75px;
   }
->>>>>>> 36a9cf81
 
   /* Shadows */
   --box-shadow: 0 1px 2px 0 rgba(var(--col-neutral50), 0.34), 0 0 13px 0 var(var(--col-neutral10));
@@ -403,15 +399,7 @@
     & > div {
       max-width: var(--content-max-width);
       margin: auto;
-<<<<<<< HEAD
-      padding: 0 24px;
-
-      @media (min-width: 768px) {
-        padding: 0 32px;
-      }
-=======
       padding-inline: var(--content-padding-inline);
->>>>>>> 36a9cf81
     }
 
     /* section metadata */
