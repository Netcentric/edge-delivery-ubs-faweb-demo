--- conflicted
+++ resolved
@@ -4,7 +4,6 @@
   line-height: var(--txt206-line-height);
 }
 
-<<<<<<< HEAD
 .footer {
   --footer-text-color: var(--col-neutral80);
 
@@ -13,11 +12,8 @@
   > div {
     margin: auto;
     max-width: var(--content-max-width);
-    padding: 40px 24px 24px;
-  
-    @media (min-width: 768px) {
-      padding: 40px 32px 24px;
-    }
+    padding-block: 40px;
+    padding-inline: var(--content-padding-inline);
   }
 
   a {
@@ -51,24 +47,13 @@
     position: relative;
     
     &::after {
+      background-color: var(--footer-text-color);
+      content: '';
+      height: 15px;
       position: absolute;
-      content: '';
-      width: 1px;
-      background-color: var(--footer-text-color);
-      height: 15px;
       right: -11px;
       top: 2px;
+      width: 1px;
     }
   }
-=======
-footer .footer > div {
-  margin: auto;
-  max-width: var(--content-max-width);
-  padding-block: 40px;
-  padding-inline: var(--content-padding-inline);
-}
-
-footer .footer p {
-  margin: 0;
->>>>>>> 36a9cf81
 }