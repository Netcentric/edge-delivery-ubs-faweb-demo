{
  "extends": ["stylelint-config-standard"],
  "rules": {
<<<<<<< HEAD
    "selector-class-pattern": [
      "^[a-z]([-]?[a-z0-9]+)*(__[a-z0-9]([-]?[a-z0-9]+)*)?(--[a-z0-9]([-|_]?[a-z0-9]+)*)?$",
      {
        "message": "Expected class \"%s\" to be in kebab-case or BEM-style naming."
      }
    ]
=======
    "media-feature-range-notation": "prefix"
>>>>>>> df79b30f
  }
}<|MERGE_RESOLUTION|>--- conflicted
+++ resolved
@@ -1,15 +1,12 @@
 {
   "extends": ["stylelint-config-standard"],
   "rules": {
-<<<<<<< HEAD
     "selector-class-pattern": [
       "^[a-z]([-]?[a-z0-9]+)*(__[a-z0-9]([-]?[a-z0-9]+)*)?(--[a-z0-9]([-|_]?[a-z0-9]+)*)?$",
       {
         "message": "Expected class \"%s\" to be in kebab-case or BEM-style naming."
       }
-    ]
-=======
+    ],
     "media-feature-range-notation": "prefix"
->>>>>>> df79b30f
   }
 }